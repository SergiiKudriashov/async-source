{
  "name": "async-source",
<<<<<<< HEAD
  "version": "1.1.6",
=======
  "version": "1.1.7",
>>>>>>> 7699b001
  "description": "async requests wrapper",
  "main": "dist/index.min.js",
  "types": "dist/index.d.ts",
  "scripts": {
    "lint": "eslint . --ext .ts",
    "test": "vitest run",
    "build": "tsc --project tsconfig.json && uglifyjs ./dist/index.js -o ./dist/index.min.js --source-map",
    "publish-manual": "npm publish --registry https://registry.npmjs.org",
    "publish-patch": "npm test && npm run build && npm version patch && git push && npm publish --registry https://registry.npmjs.org",
    "publish-minor": "npm test && npm run build && npm version minor && git push && npm publish --registry https://registry.npmjs.org",
    "publish-major": "npm test && npm run build && npm version major && git push && npm publish --registry https://registry.npmjs.org"
  },
  "repository": {
    "type": "git",
    "url": "git+https://github.com/SergiiKudriashov/async-source.git"
  },
  "keywords": [
    "async",
    "source",
    "datasource",
    "request wrapper"
  ],
  "author": "Serhii Kudriashov",
  "license": "ISC",
  "bugs": {
    "url": "https://github.com/SergiiKudriashov/async-source/issues"
  },
  "homepage": "https://github.com/SergiiKudriashov/async-source#readme",
  "files": [
    "dist/*"
  ],
  "engines": {
    "node": ">=18"
  },
  "module": "dist/index.min.js",
  "browser": "dist/index.min.js",
  "devDependencies": {
    "@typescript-eslint/eslint-plugin": "^5.59.2",
    "@typescript-eslint/parser": "^5.59.2",
    "@vitest/coverage-c8": "^0.30.1",
    "eslint": "^8.39.0",
    "uglify-js": "3.14.3",
    "vitest": "^0.30.1"
  }
}<|MERGE_RESOLUTION|>--- conflicted
+++ resolved
@@ -1,10 +1,6 @@
 {
   "name": "async-source",
-<<<<<<< HEAD
-  "version": "1.1.6",
-=======
-  "version": "1.1.7",
->>>>>>> 7699b001
+  "version": "1.1.8",
   "description": "async requests wrapper",
   "main": "dist/index.min.js",
   "types": "dist/index.d.ts",
