type PromiseResult<T> = T extends PromiseLike<infer U> ? U : T;
export type ResponseData<T> = T;
export type ServiceMethod<T = any> = (...args: Array<any>) => Promise<T>;
export type ErrorHandler = (error: Error) => void;

class AsyncSource<T> {
    readonly onError: ErrorHandler;
    readonly serviceMethod: ServiceMethod<T>;
    readonly debounceTime: number;
    private responseData: PromiseResult<ReturnType<ServiceMethod>> = null;
    private isRequestPending = false;
    private isFetchedData = false;
<<<<<<< HEAD
    private lastRequestId: number | null = null;
=======
    private lastRequestId: number = 0;
>>>>>>> 7699b001

    constructor(
        serviceMethod: ServiceMethod<T>,
        errorHandler: ErrorHandler = () => {},
        debounceTime = 100
    ) {
        this.serviceMethod = serviceMethod;
        this.debounceTime = debounceTime;
        this.onError = errorHandler;
    }

    // Response data getter
    public get data(): ResponseData<T> {
        return this.responseData;
    }

    // Is loading state getter
    public get isLoading() {
        return this.isRequestPending;
    }

    // Is fetched once state getter
    public get isFetch() {
        return this.isFetchedData;
    }

    // Loads new dataSouse data
    public async update(...args: Array<any>): Promise<void> {
        await this.request(args);
    }

    // Loads new dataSouse data if data is empty
    public async updateIfEmpty(...args: Array<any>): Promise<void> {
        if (this.data) return;
        await this.request(args);
    }

    public async updateOnce(...args: Array<any>): Promise<void> {
        if (this.isLoading) {
            await new Promise(resolve => setTimeout(resolve, 100));
            await this.updateOnce(...args);
        } else {
            await this.updateIfEmpty(...args);
        }
    }

    // Loads new dataSouse data ignoring debounce time
    public async updateImmediate(...args: Array<any>): Promise<void> {
        await this.request(args, undefined, true);
    }

    // Loads new dataSouse data and calls successHandler with response
    async push(successHandler: (response: T) => unknown, ...args: Array<any>): Promise<void> {
        await this.request(args, successHandler);
    }

    // Clear source data
    clear(): void {
        this.isFetchedData = false;
        this.responseData = null;
        this.lastRequestId = 0;
    }

    // Core request method
    private async request(args: Array<any>, successHandler?: ((response: T) => void), isImmediate?: boolean) {
        this.isRequestPending = true;

        const requestId = await this.createRequestId(isImmediate);
        if (!this.isLastRequest(requestId)) return;

        try {
            const response = await this.serviceMethod(...args);
            if (this.isLastRequest(requestId)) {
                this.isRequestPending = false;
                this.isFetchedData = true;
                this.responseData = response;
                successHandler?.(response);
            }
        } catch (error) {
            if (this.isLastRequest(requestId)) {
                this.isRequestPending = false;
                this.isFetchedData = true;
                this.responseData = null;
                this.onError(error as Error);
            }
        }
    }

    private createRequestId(isImmediate?: boolean): Promise<number> {
        const isFirstRequest = !this.lastRequestId;
        const requestId = this.lastRequestId + 1;
        this.lastRequestId = requestId;
        if (isFirstRequest || isImmediate) {
            return Promise.resolve(requestId);
        }

        return new Promise(resolve => setTimeout(() => {
            resolve(requestId);
        }, this.debounceTime));
    }

    private isLastRequest(requestId: number): boolean {
        return requestId === this.lastRequestId;
    }
}

export default AsyncSource;<|MERGE_RESOLUTION|>--- conflicted
+++ resolved
@@ -10,11 +10,7 @@
     private responseData: PromiseResult<ReturnType<ServiceMethod>> = null;
     private isRequestPending = false;
     private isFetchedData = false;
-<<<<<<< HEAD
-    private lastRequestId: number | null = null;
-=======
     private lastRequestId: number = 0;
->>>>>>> 7699b001
 
     constructor(
         serviceMethod: ServiceMethod<T>,
